pragma solidity 0.8.10;

import {HeapTestContract} from './HeapTestContract.sol';
import '../../../lib/ds-test/src/test.sol';

<<<<<<< HEAD
import {console} from '../console.sol';
=======
import { console } from 'forge-std/console.sol';
>>>>>>> ec5c1451

contract HeapTest is DSTest {
    HeapTestContract heap;

    function setUp() public {
        heap = new HeapTestContract(100);
    }

    function testCanAddToHeap() public {
        uint64 newValue = 87;
        heap.add(newValue);
        assertEq(heap.min(), newValue);
    }

    function testReturnsMinimum() public {
        heap.add(87);
        assertEq(heap.min(), 87);
        heap.add(56);
        assertEq(heap.min(), 56);
    }

    function testReportsSize() public {
        heap.add(87);
        assertEq(heap.size(), 1);
        heap.add(56);
        assertEq(heap.size(), 2);
    }

    function testRemovesValue() public {
        heap.add(87);
        assertEq(heap.min(), 87);
        heap.add(56);
        assertEq(heap.min(), 56);
        heap.remove(87);
        assertEq(heap.size(), 1);
        assertEq(heap.min(), 56);
        heap.remove(56);
        assertEq(heap.size(), 0);
    }

    function testRemovesMinumum() public {
        heap.add(87);
        assertEq(heap.min(), 87);
        heap.add(56);
        assertEq(heap.min(), 56);
        heap.pop();
        assertEq(heap.size(), 1);
        assertEq(heap.min(), 87);
        // can remove 56 again, won't make any difference
        heap.remove(56);
        assertEq(heap.size(), 1);
        assertEq(heap.min(), 87);
        heap.pop();
        assertEq(heap.size(), 0);
    }

    function testPopDown1() public {
        uint8[10] memory values = [1, 2, 3, 4, 5, 6, 7, 8, 9, 10];
        for (uint256 i = 0; i < values.length; i++) {
            heap.add(values[i]);
        }
        // heap will look exactly the same as the array of values above
        // now when we pop it, 10 will be moved to index zero and get sifted back down
        // swapping with each left child i.e. 2, 4, 8
        // continue for all values, some swaps will be right child and some will be left
        for (uint256 min = 2; min < 11; min++) {
            heap.pop();
            assertEq(heap.min(), min);
        }
    }

    function testPopDown2() public {
        uint8[10] memory values = [1, 3, 2, 5, 4, 7, 6, 9, 8, 10];
        for (uint256 i = 0; i < values.length; i++) {
            heap.add(values[i]);
        }
        // heap will look exactly the same as the array of values above
        // now when we pop it, 10 will be moved to index zero and get sifted back down
        // swapping with each left child i.e. 2, 4, 8
        // continue for all values, some swaps will be right child and some will be left
        for (uint256 min = 2; min < 11; min++) {
            heap.pop();
            assertEq(heap.min(), min);
        }
    }

    function testWorksWithDuplicateValues() public {
        uint8[30] memory values = [
            1,
            1,
            1,
            2,
            2,
            2,
            3,
            3,
            3,
            4,
            4,
            4,
            5,
            5,
            5,
            6,
            6,
            6,
            7,
            7,
            7,
            8,
            8,
            8,
            9,
            9,
            9,
            10,
            10,
            10
        ];
        for (uint256 i = 0; i < values.length; i++) {
            heap.add(values[i]);
        }
        for (uint256 i = 1; i < values.length; i++) {
            heap.pop();
            assertEq(heap.min(), values[i]);
        }
    }

    function testAddAndRemoveMinMultiples(uint64[100] memory values) public {
        uint64[] memory sortedValues = sortArray(values);
        uint64 minimum = type(uint64).max;
        for (uint256 i = 0; i < values.length; i++) {
            heap.add(values[i]);
            if (values[i] < minimum) {
                minimum = values[i];
            }
            assertEq(heap.min(), minimum, 'insert');
        }
        assertEq(heap.size(), values.length);

        for (uint256 i = 0; i < sortedValues.length; i++) {
            assertEq(heap.min(), sortedValues[i], 'pop');
            assertEq(heap.size(), sortedValues.length - i);
            heap.pop();
        }
        assertEq(heap.size(), 0);
    }

    function testAddAndRemoveNonMinMultiples(uint64[100] memory values) public {
        uint64 minimum = type(uint64).max;
        for (uint256 i = 0; i < values.length; i++) {
            heap.add(values[i]);
            if (values[i] < minimum) {
                minimum = values[i];
            }
            assertEq(heap.min(), minimum, 'insert');
        }
        assertEq(heap.size(), values.length);

        for (uint256 i = 0; i < values.length - 1; i++) {
            heap.remove(values[values.length - (i + 1)]);
            assertEq(heap.size(), values.length - (i + 1));
            assertEq(heap.min(), getMin(values, values.length - (i + 1)));
        }
        assertEq(heap.size(), 1);
        assertEq(heap.min(), values[0]);
    }

    function testAddAndRemoveMinViaSearch(uint64[100] memory values) public {
        uint64[] memory sortedValues = sortArray(values);
        uint64 minimum = type(uint64).max;
        for (uint256 i = 0; i < values.length; i++) {
            heap.add(values[i]);
            if (values[i] < minimum) {
                minimum = values[i];
            }
            assertEq(heap.min(), minimum, 'insert');
        }
        assertEq(heap.size(), values.length);

        for (uint256 i = 0; i < sortedValues.length; i++) {
            assertEq(heap.min(), sortedValues[i], 'pop');
            assertEq(heap.size(), sortedValues.length - i);
            uint64 min = heap.min();
            heap.remove(min);
        }
        assertEq(heap.size(), 0);
    }

    function testCanBuildHeapGreaterThanInitialised(uint64[100] memory values) public {
        uint64[] memory sortedValues = sortArray(values);

        HeapTestContract newHeap = new HeapTestContract(1);
        uint64 minimum = type(uint64).max;
        for (uint256 i = 0; i < values.length; i++) {
            newHeap.add(values[i]);
            if (values[i] < minimum) {
                minimum = values[i];
            }
            assertEq(newHeap.min(), minimum, 'insert');
        }
        assertEq(newHeap.size(), values.length);

        for (uint256 i = 0; i < sortedValues.length; i++) {
            assertEq(newHeap.min(), sortedValues[i], 'pop');
            assertEq(newHeap.size(), sortedValues.length - i);
            newHeap.pop();
        }
        assertEq(newHeap.size(), 0);
    }

    function getMin(uint64[100] memory array, uint256 upperBound) internal pure returns (uint64 min) {
        min = type(uint64).max;
        for (uint256 i = 0; i < upperBound; i++) {
            if (array[i] < min) {
                min = array[i];
            }
        }
    }

    function sortArray(uint64[100] memory array) private pure returns (uint64[] memory outputArray) {
        if (array.length == 0) {
            return new uint64[](0);
        }
        uint256 l = array.length;
        outputArray = new uint64[](l);
        for (uint256 i = 0; i < l; i++) {
            outputArray[i] = array[i];
        }

        bool swapped = false;
        for (uint256 i = 0; i < l - 1; i++) {
            swapped = false;
            for (uint256 j = 0; j < l - i - 1; j++) {
                if (outputArray[j] > outputArray[j + 1]) {
                    uint64 temp = outputArray[j];
                    outputArray[j] = outputArray[j + 1];
                    outputArray[j + 1] = temp;
                    swapped = true;
                }
            }
            if (!swapped) {
                break;
            }
        }

        return outputArray;
    }
}<|MERGE_RESOLUTION|>--- conflicted
+++ resolved
@@ -3,11 +3,7 @@
 import {HeapTestContract} from './HeapTestContract.sol';
 import '../../../lib/ds-test/src/test.sol';
 
-<<<<<<< HEAD
-import {console} from '../console.sol';
-=======
 import { console } from 'forge-std/console.sol';
->>>>>>> ec5c1451
 
 contract HeapTest is DSTest {
     HeapTestContract heap;
